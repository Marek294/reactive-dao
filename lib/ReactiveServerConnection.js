const EventEmitter = require('./EventEmitter.js')
const utils = require('./utils.js')

class ReactiveServerConnection extends EventEmitter {

  constructor(server, id, connection, daoFactory, settings) {
    super()
    this.server = server
    this.id = id
    this.connection = connection
    this.connected = true
    this.settings = settings || {}
    this.daoFactory = daoFactory
    this.dao = null
    this.daoPromise = null
    this.daoGenerationQueue = []
    this.observers = new Map()
    this.observables = new Map()
    this.context = null
    this.connectionMonitor = this.settings.connectionMonitorFactory ? settings.connectionMonitorFactory(this) : null

    connection.on('data', data => {
      var message = JSON.parse(data)
      this.handleMessage(message)
      this.connected = false
    })

    connection.on('close', () => {
      for(let [key, observable] of this.observables.entries()) {
        let observer = this.observers.get(key)
        observable.unobserve(observer)
        this.observables.delete(key)
        this.observers.delete(key)
      }
      if(this.dao) this.dao.dispose()
      this.server.handleConnectionClose(this)
    })
  }

  send(message) {
    this.connection.write(JSON.stringify(message))
  }

  handleServerError(message, error) {
    if(this.settings.logErrors && !error.nolog) {
      console.group('reactive-dao')
      console.group('server error')
      console.error('MESSAGE', message)
      console.error('ERROR', error.serverError ? error.serverError : error)
      console.groupEnd()
      console.groupEnd()
    }
    this.emit('serverError', error, message)
  }

  handleClientError(message, error) {
    if(this.settings.logErrors && !error.nolog) {
      console.group('reactive-dao')
      console.group('client error')
      console.error('MESSAGE', message)
      console.error('ERROR', error)
      console.groupEnd()
      console.groupEnd()
    }
    this.emit('clientError', error, message)
    this.connection.close()
  }

  handleRequest(message) {
    var path = message.method
    try {
      this.dao.request(path, ...message.args).then(
        result => this.connection.write(JSON.stringify({
          type: "response",
          responseId: message.requestId,
          response: result
        })),
        error => {
          this.handleServerError(message, error)
          this.connection.write(JSON.stringify({
            type: "error",
            responseId: message.requestId,
<<<<<<< HEAD
            error: error.message,
            code: error.code
=======
            error: error.message
>>>>>>> b04df70b
          }))
        }
      );
    } catch (error) {
      this.handleServerError(message, error)
      this.connection.write(JSON.stringify({
        type: "error",
        responseId: message.requestId,
<<<<<<< HEAD
        error: error.message,
        code: error.code
=======
        error: error.message
>>>>>>> b04df70b
      }))
    }
  }

  handleObserve(message) {
    var path = message.what
    var spath = JSON.stringify(path)
    var observer = this.observers.get(spath)
    if(observer) {
      this.handleClientError(message, "Second observation of the same observable")
      return;
    }
    try {
      var observable = this.dao.observable(path)
      var observer = (signal, ...args) => {
        this.connection.write(JSON.stringify({
          type: "notify",
          what: message.what,
          signal: signal,
          args: args
        }))
      }
      observable.observe(observer)
      this.observables.set(spath, observable)
      this.observers.set(spath, observer)
    } catch (error) {
      console.error("Observe error", error)
      this.connection.write(JSON.stringify({
        type: "notify",
        what: message.what,
        signal: "error",
        args: [error.message]
      }))
    }
  }

  handleUnobserve(message) {
    var path = message.what
    var spath = JSON.stringify(path)
    var observer = this.observers.get(spath)
    if(!observer) return;
    var observable = this.observables.get(spath)
    if(!observable) return;
    observable.unobserve(observer)
    this.observables.delete(spath)
    this.observers.delete(spath)
  }

  handleGet(message) {
    var path = message.what
    this.dao.get(path).then(
      result => this.connection.write(JSON.stringify({
        type:"response",
        responseId: message.requestId,
        response: result
      })),
      error => this.connection.write(JSON.stringify({
        type:"error",
        responseId: message.requestId,
<<<<<<< HEAD
        error: error.message,
        code: error.code
=======
        error: error.message
>>>>>>> b04df70b
      }))
    )
  }

  handleAuthorizedMessage(message) {
    try {
      switch (message.type) {
        case 'request':
          this.handleRequest(message)
          break;
        case 'ping':
          this.emit('ping', message)
          message.type = 'pong'
          this.send(message)
          break;
        case 'pong':
          this.emit('pong', message)
          break;
        case 'timeSync':
          let now = Date.now()
          message.serverTimestamp = now
          this.send(message)
          break;
        case 'event':
          var path = message.method
          this.dao.request(path, ...message.args)
          break;
        case 'observe' :
          this.handleObserve(message)
          break;
        case 'unobserve' :
          this.handleUnobserve(message)
          break;
        case 'get' :
          this.handleGet(message)
          return;
      }
    } catch(error) {
      this.handleProtocolError(error, message)
    }
  }

  handleProtocolError(error, message) {
    this.send({
      type: "malformedMessageError",
      error: error.message,
      message
    })
    this.closeConnection()
  }

  handleDaoFactoryError(error) {
    console.error("DAO Factory error", error)
    this.send({
      type: "authenticationError",
      error: error.message
    })
    this.closeConnection()
  }

  handleMessage(message) {
    if (!this.dao && !this.daoPromise) {
      if ((!message) || message.type != 'initializeSession') {
        this.handleClientError(message, "Got packet of type '" + message.type + "' expected type 'initializeSession'")
        return;
      }
      try {
        this.daoPromise = this.daoFactory(message.sessionId, this.connection, this)
      } catch(error) {
        return this.handleDaoFactoryError(error)
      }
      if(!this.daoPromise.then) {
        this.dao = this.daoPromise
        this.daoPromise = null
      } else {
        this.daoPromise.catch(error => this.handleDaoFactoryError(error)).then(dd => {
          this.dao = dd
          this.daoPromise = null
          for(var message of this.daoGenerationQueue) this.handleAuthorizedMessage(message)
        })
      }
    } else if(this.daoPromise && !this.dao) {
      this.daoGenerationQueue.push(message)
    } else {
      this.handleAuthorizedMessage(message)
    }
  }

  closeConnection() {
    this.connection.close()
  }

  sendPing(data = {}) {
    this.send({
      ...data,
      type: "ping"
    })
  }

}

module.exports = ReactiveServerConnection<|MERGE_RESOLUTION|>--- conflicted
+++ resolved
@@ -80,12 +80,8 @@
           this.connection.write(JSON.stringify({
             type: "error",
             responseId: message.requestId,
-<<<<<<< HEAD
             error: error.message,
             code: error.code
-=======
-            error: error.message
->>>>>>> b04df70b
           }))
         }
       );
@@ -94,12 +90,8 @@
       this.connection.write(JSON.stringify({
         type: "error",
         responseId: message.requestId,
-<<<<<<< HEAD
         error: error.message,
         code: error.code
-=======
-        error: error.message
->>>>>>> b04df70b
       }))
     }
   }
@@ -159,12 +151,8 @@
       error => this.connection.write(JSON.stringify({
         type:"error",
         responseId: message.requestId,
-<<<<<<< HEAD
         error: error.message,
         code: error.code
-=======
-        error: error.message
->>>>>>> b04df70b
       }))
     )
   }
